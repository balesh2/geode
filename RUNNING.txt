Create a distribution archive using

./gradlew distTar

Unpack the archive found in gemfire-assembly/build/distributions and run the gfsh shell

<<<<<<< HEAD
cd geode-*
=======
cd apache-geode-*
>>>>>>> 12197838
bin/gfsh

OR

Unpack the archive using Gradle task

./gradlew installDist

cd build/install/gemfire
bin/gfsh

From the gfsh shell you can start a locator and a server using

gfsh> start locator --name=locator
gfsh> start server --name=server
<|MERGE_RESOLUTION|>--- conflicted
+++ resolved
@@ -4,11 +4,7 @@
 
 Unpack the archive found in gemfire-assembly/build/distributions and run the gfsh shell
 
-<<<<<<< HEAD
-cd geode-*
-=======
 cd apache-geode-*
->>>>>>> 12197838
 bin/gfsh
 
 OR
